--- conflicted
+++ resolved
@@ -63,10 +63,9 @@
         verifyCheckStyle(build);
         verifyCpd(build);
 
-<<<<<<< HEAD
         jenkins.open();
         verifyIssuesColumnResults(build, job.name);
-=======
+
         // Dashboard UI-Tests
         DashboardView dashboardView = createDashboardWithStaticAnalysisPortlet(false, true);
         DashboardTable dashboardTable = new DashboardTable(build, dashboardView.url);
@@ -83,7 +82,6 @@
         assertThat(table.get(jobName).get("/checkstyle-24x24.png")).hasWarningsCount(3);
         assertThat(table.get(jobName).get("/pmd-24x24.png")).hasWarningsCount(2);
         assertThat(table.get(jobName).get("/dry-24x24.png")).hasWarningsCount(20);
->>>>>>> 3bda537d
     }
 
     private void createRecordIssuesStep(final WorkflowJob job, final int buildNumber) {
@@ -130,16 +128,14 @@
         verifyCheckStyle(build);
         verifyCpd(build);
 
-<<<<<<< HEAD
         folder.open();
         verifyIssuesColumnResults(build, job.name);
-=======
+
         // Dashboard UI-Tests
         DashboardView dashboardView = createDashboardWithStaticAnalysisPortlet(folder, false, true);
         DashboardTable dashboardTable = new DashboardTable(build, dashboardView.url);
 
         verifyDashboardTablePortlet(dashboardTable, String.format("%s » %s", folder.name, job.name));
->>>>>>> 3bda537d
     }
 
     private StringBuilder createReportFilesStep(final WorkflowJob job, final int build) {
