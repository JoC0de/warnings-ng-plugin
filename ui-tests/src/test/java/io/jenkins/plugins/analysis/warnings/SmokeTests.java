package io.jenkins.plugins.analysis.warnings;

import java.util.List;

import java.util.Map;

import org.junit.Test;
import org.openqa.selenium.By;
import org.openqa.selenium.WebElement;

import org.jenkinsci.test.acceptance.junit.WithPlugins;
import org.jenkinsci.test.acceptance.plugins.dashboard_view.DashboardView;
import org.jenkinsci.test.acceptance.po.Build;
import org.jenkinsci.test.acceptance.po.Folder;
import org.jenkinsci.test.acceptance.po.FreeStyleJob;
import org.jenkinsci.test.acceptance.po.WorkflowJob;

import io.jenkins.plugins.analysis.warnings.AnalysisResult.Tab;

import static io.jenkins.plugins.analysis.warnings.Assertions.assertThat;
<<<<<<< HEAD
import io.jenkins.plugins.analysis.warnings.DashboardTable.DashboardTableEntry;

=======

import io.jenkins.plugins.analysis.warnings.DashboardTable.DashboardTableEntry;

>>>>>>> e07b7ad4
/**
 * Smoke tests for the Warnings Next Generation Plugin. These tests are invoked during the validation of pull requests
 * (GitHub Actions and Jenkins CI). All of these tests can be started in a headless Linux based environment using the
 * setting {@code BROWSER=firefox-container}.
 *
 * @author Ullrich Hafner
 */
@WithPlugins({"warnings-ng", "dashboard-view"})
public class SmokeTests extends UiTest {
    /**
     * Runs a pipeline with all tools two times. Verifies the analysis results in several views. Additionally, verifies
     * the expansion of tokens with the token-macro plugin.
     */
    @Test
    @WithPlugins({"token-macro", "pipeline-stage-step", "workflow-durable-task-step", "workflow-basic-steps"})
    public void shouldRecordIssuesInPipelineAndExpandTokens() {
        initGlobalSettingsForGroovyParser();
        WorkflowJob job = jenkins.jobs.create(WorkflowJob.class);
        job.sandbox.check();

        createRecordIssuesStep(job, 1);

        job.save();

        Build referenceBuild = buildJob(job);

        assertThat(referenceBuild.getConsole())
                .contains("[total=4]")
                .contains("[new=0]")
                .contains("[fixed=0]")
                .contains("[checkstyle=1]")
                .contains("[pmd=3]")
                .contains("[pep8=0]");

        job.configure(() -> createRecordIssuesStep(job, 2));

        Build build = buildJob(job);

        assertThat(build.getConsole())
                .contains("[total=33]")
                .contains("[new=31]")
                .contains("[fixed=2]")
                .contains("[checkstyle=3]")
                .contains("[pmd=2]")
                .contains("[pep8=8]");

        verifyPmd(build);
        verifyFindBugs(build);
        verifyCheckStyle(build);
        verifyCpd(build);
        verifyPep8(build);
        verifyDetailsTab(build);

        jenkins.open();
        verifyIssuesColumnResults(build, job.name);

        // Dashboard UI-Tests
        DashboardView dashboardView = createDashboardWithStaticAnalysisPortlet(false, true);
        DashboardTable dashboardTable = new DashboardTable(build, dashboardView.url);

        verifyDashboardTablePortlet(dashboardTable, job.name);
    }

    private void verifyDashboardTablePortlet(final DashboardTable dashboardTable, final String jobName) {
        assertThat(dashboardTable.getHeaders()).containsExactly(
                "Job", "/checkstyle-24x24.png", "/dry-24x24.png", "/findbugs-24x24.png", "/analysis-24x24.png", "/pmd-24x24.png");

        Map<String, Map<String, DashboardTableEntry>> table = dashboardTable.getTable();
        assertThat(table.get(jobName).get("/findbugs-24x24.png")).hasWarningsCount(0);
        assertThat(table.get(jobName).get("/checkstyle-24x24.png")).hasWarningsCount(3);
        assertThat(table.get(jobName).get("/analysis-24x24.png")).hasWarningsCount(8);
        assertThat(table.get(jobName).get("/pmd-24x24.png")).hasWarningsCount(2);
        assertThat(table.get(jobName).get("/dry-24x24.png")).hasWarningsCount(20);
    }

    private void createRecordIssuesStep(final WorkflowJob job, final int buildNumber) {
        job.script.set("node {\n"
                + createReportFilesStep(job, buildNumber)
                + "recordIssues tool: checkStyle(pattern: '**/checkstyle*')\n"
                + "recordIssues tool: pmdParser(pattern: '**/pmd*')\n"
                + "recordIssues tools: [cpd(pattern: '**/cpd*', highThreshold:8, normalThreshold:3), findBugs()], aggregatingResults: 'false' \n"
                + "recordIssues tool: pep8(pattern: '**/" + PEP8_FILE + "')\n"
                + "def total = tm('${ANALYSIS_ISSUES_COUNT}')\n"
                + "echo '[total=' + total + ']' \n"
                + "def checkstyle = tm('${ANALYSIS_ISSUES_COUNT, tool=\"checkstyle\"}')\n"
                + "echo '[checkstyle=' + checkstyle + ']' \n"
                + "def pmd = tm('${ANALYSIS_ISSUES_COUNT, tool=\"pmd\"}')\n"
                + "echo '[pmd=' + pmd + ']' \n"
                + "def pep8 = tm('${ANALYSIS_ISSUES_COUNT, tool=\"pep8\"}')\n"
                + "echo '[pep8=' + pep8 + ']' \n"
                + "def newSize = tm('${ANALYSIS_ISSUES_COUNT, type=\"NEW\"}')\n"
                + "echo '[new=' + newSize + ']' \n"
                + "def fixedSize = tm('${ANALYSIS_ISSUES_COUNT, type=\"FIXED\"}')\n"
                + "echo '[fixed=' + fixedSize + ']' \n"
                + "}");
    }

    /**
     * Runs a freestyle job with all tools two times. Verifies the analysis results in several views.
     */
    @Test
    @WithPlugins("cloudbees-folder")
    public void shouldShowBuildSummaryAndLinkToDetails() {
        initGlobalSettingsForGroovyParser();

        Folder folder = jenkins.jobs.create(Folder.class, "folder");
        FreeStyleJob job = folder.getJobs().create(FreeStyleJob.class);
        ScrollerUtil.hideScrollerTabBar(driver);

        job.copyResource(WARNINGS_PLUGIN_PREFIX + "build_status_test/build_01");

        addAllRecorders(job);
        job.save();

        buildJob(job);

        reconfigureJobWithResource(job, "build_status_test/build_02");

        Build build = buildJob(job);


        verifyPmd(build);
        verifyFindBugs(build);
        verifyCheckStyle(build);
        verifyCpd(build);
        verifyPep8(build);
        verifyDetailsTab(build);

        folder.open();
        verifyIssuesColumnResults(build, job.name);

        // Dashboard UI-Tests
        DashboardView dashboardView = createDashboardWithStaticAnalysisPortlet(folder, false, true);
        DashboardTable dashboardTable = new DashboardTable(build, dashboardView.url);

        verifyDashboardTablePortlet(dashboardTable, String.format("%s » %s", folder.name, job.name));
    }

    private void verifyDetailsTab(final Build build) {
        build.open();

        AnalysisResult resultPage = new AnalysisResult(build, "checkstyle");
        resultPage.open();
        assertThat(resultPage).hasOnlyAvailableTabs(Tab.ISSUES, Tab.TYPES, Tab.CATEGORIES);
        PropertyDetailsTable categoriesDetailsTable = resultPage.openPropertiesTable(Tab.CATEGORIES);
        assertThat(categoriesDetailsTable).hasHeaders("Category", "Total", "Distribution");
        assertThat(categoriesDetailsTable).hasSize(2).hasTotal(2);

        WebElement categoryPaginate = resultPage.getPaginateElementByActiveTab();
        List<WebElement> categoryPaginateButtons = categoryPaginate.findElements(By.cssSelector("ul li"));
        assertThat(categoryPaginateButtons.size()).isEqualTo(1);
    }

    private StringBuilder createReportFilesStep(final WorkflowJob job, final int build) {
        String[] fileNames = {"checkstyle-result.xml", "pmd.xml", "findbugsXml.xml", "cpd.xml", "Main.java", "pep8Test.txt"};
        StringBuilder resourceCopySteps = new StringBuilder();
        for (String fileName : fileNames) {
            resourceCopySteps.append(job.copyResourceStep(
                    "/build_status_test/build_0" + build + "/" + fileName).replace("\\", "\\\\"));
        }
        return resourceCopySteps;
    }

    private void verifyIssuesColumnResults(final Build build, final String jobName) {
        IssuesColumn column = new IssuesColumn(build, jobName);

        String issueCount = column.getIssuesCountTextFromTable();
        assertThat(issueCount).isEqualTo("33");
    }

    @Override
    protected IssuesRecorder addAllRecorders(final FreeStyleJob job) {
        IssuesRecorder issuesRecorder = super.addAllRecorders(job);
        issuesRecorder.addTool("Groovy Parser", gp -> gp.setPattern("**/*" + PEP8_FILE));
        return issuesRecorder;
    }
}<|MERGE_RESOLUTION|>--- conflicted
+++ resolved
@@ -18,14 +18,9 @@
 import io.jenkins.plugins.analysis.warnings.AnalysisResult.Tab;
 
 import static io.jenkins.plugins.analysis.warnings.Assertions.assertThat;
-<<<<<<< HEAD
-import io.jenkins.plugins.analysis.warnings.DashboardTable.DashboardTableEntry;
-
-=======
 
 import io.jenkins.plugins.analysis.warnings.DashboardTable.DashboardTableEntry;
 
->>>>>>> e07b7ad4
 /**
  * Smoke tests for the Warnings Next Generation Plugin. These tests are invoked during the validation of pull requests
  * (GitHub Actions and Jenkins CI). All of these tests can be started in a headless Linux based environment using the
@@ -146,7 +141,6 @@
 
         Build build = buildJob(job);
 
-
         verifyPmd(build);
         verifyFindBugs(build);
         verifyCheckStyle(build);
