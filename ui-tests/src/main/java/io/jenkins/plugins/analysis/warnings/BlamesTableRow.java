--- conflicted
+++ resolved
@@ -7,7 +7,6 @@
 import org.openqa.selenium.By;
 import org.openqa.selenium.WebElement;
 
-<<<<<<< HEAD
 import org.jenkinsci.test.acceptance.po.PageObject;
 
 /**
@@ -15,8 +14,6 @@
  *
  * @author Thomas Großbeck
  */
-=======
->>>>>>> f6424f85
 public class BlamesTableRow extends GenericTableRow {
     private static final String DETAILS = "Details";
     private static final String FILE = "File";
