package io.jenkins.plugins.analysis.warnings;

import java.util.ArrayList;
import java.util.List;
import java.util.stream.Collectors;

import org.apache.commons.lang3.StringUtils;
import org.openqa.selenium.By;
import org.openqa.selenium.WebElement;

import edu.umd.cs.findbugs.annotations.SuppressFBWarnings;

import org.jenkinsci.test.acceptance.po.PageObject;

<<<<<<< HEAD
/**
 * Area that represents the blames table in an {@link AnalysisResult} page.
 *
 * @author Stephan Plöderl
 */
=======
@SuppressFBWarnings("EI")
>>>>>>> f6424f85
public class BlamesTable {
    private final AnalysisResult resultDetailsPage;
    private final List<GenericTableRow> tableRows = new ArrayList<>();
    private final List<String> headers;
    private final WebElement tableElement;
    private final WebElement blamesTab;
    private final BlamesTable.BlamesTableRowType type;

    /**
     * Creates an IssuesTable of a specific type.
     *
     * @param blamesTab
     *         the WebElement containing the issues-tab
     * @param resultDetailsPage
     *         the AnalysisResult on which the issues-table is displayed on
     * @param type
     *         the type of the issues-table (e.g. Default or DRY)
     */
    public BlamesTable(final WebElement blamesTab, final AnalysisResult resultDetailsPage,
            final BlamesTable.BlamesTableRowType type) {
        this.blamesTab = blamesTab;
        this.resultDetailsPage = resultDetailsPage;
        this.type = type;

        tableElement = blamesTab.findElement(By.id("blames"));
        headers = tableElement.findElements(By.xpath(".//thead/tr/th"))
                .stream()
                .map(WebElement::getText)
                .collect(
                        Collectors.toList());
        updateTableRows();
    }

    /**
     * Performs a click on a link on this site and returns the corresponding PageObject of the target page.
     *
     * @param link
     *         the WebElement representing the link
     * @param targetPageClass
     *         the class of the {@link PageObject} representing the target page
     * @param <T>
     *         actual type of the page object
     *
     * @return the PageObject representing the target page
     */
    public <T extends PageObject> T clickLinkOnSite(final WebElement link, final Class<T> targetPageClass) {
        return resultDetailsPage.openLinkOnSite(link, targetPageClass);
    }

    /**
     * Returns the totals value of the table.
     *
     * @return the totals
     */
    public int getTotal() {
        String tableInfo = blamesTab.findElement(By.id("blames_info")).getText();
        String total = StringUtils.substringAfter(tableInfo, "of ");
        return Integer.parseInt(StringUtils.substringBefore(total, " "));
    }

    /**
     * Updates the table rows. E.g. if they are changed by toggling a details-row.
     */
    public final void updateTableRows() {
        tableRows.clear();
        List<WebElement> tableRowsAsWebElements = tableElement.findElements(By.xpath(".//tbody/tr"));
        tableRowsAsWebElements.forEach(element -> tableRows.add(getRightTableRow(element)));
    }

    /**
     * Returns the table row as an object of the right sub class of {@link GenericTableRow}.
     *
     * @param row
     *         the WebElement representing the specific row.
     *
     * @return the table row
     */
    private GenericTableRow getRightTableRow(final WebElement row) {
        // String rowType = row.getAttribute("role");
        return new BlamesTableRow(row, this);
    }

    /**
     * Returns the amount of the headers for this table.
     *
     * @return the amount of table headers
     */
    public int getHeaderSize() {
        return headers.size();
    }

    /**
     * Returns the amount of table rows.
     *
     * @return the amount of table rows.
     */
    public int getSize() {
        return tableRows.size();
    }

    /**
     * Returns the table rows as List.
     *
     * @return the rows of the table
     */
    public List<GenericTableRow> getTableRows() {
        return tableRows;
    }

    /**
     * Return the headers of the table.
     *
     * @return the headers
     */
    public List<String> getHeaders() {
        return headers;
    }

    /**
     * Returns a specific row as an instance of the expected class.
     *
     * @param row
     *         the number of the row to be returned
     * @param expectedClass
     *         the expected type of the row
     * @param <T>
     *         actual type of the row
     *
     * @return the row
     */
    public <T extends GenericTableRow> T getRowAs(final int row, final Class<T> expectedClass) {
        return getTableRows().get(row).getAs(expectedClass);
    }

    /**
     * Performs a click on a link which opens a filtered instance of the AnalysisResult.
     *
     * @param element
     *         the WebElement representing the link
     *
     * @return the filtered AnalysisResult
     */
    public AnalysisResult clickFilterLinkOnSite(final WebElement element) {
        return resultDetailsPage.openFilterLinkOnSite(element);
    }

    /**
     * Supported element types of the issues table.
     */
    public enum BlamesTableRowType {
        DEFAULT,
        DRY
    }
}<|MERGE_RESOLUTION|>--- conflicted
+++ resolved
@@ -12,15 +12,12 @@
 
 import org.jenkinsci.test.acceptance.po.PageObject;
 
-<<<<<<< HEAD
 /**
  * Area that represents the blames table in an {@link AnalysisResult} page.
  *
  * @author Stephan Plöderl
  */
-=======
 @SuppressFBWarnings("EI")
->>>>>>> f6424f85
 public class BlamesTable {
     private final AnalysisResult resultDetailsPage;
     private final List<GenericTableRow> tableRows = new ArrayList<>();
