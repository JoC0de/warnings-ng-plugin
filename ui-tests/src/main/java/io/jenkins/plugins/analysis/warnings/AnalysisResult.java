package io.jenkins.plugins.analysis.warnings;

import java.net.URL;
import java.util.Collection;
import java.util.NoSuchElementException;
import java.util.stream.Collectors;

import org.apache.commons.lang3.ArrayUtils;
import org.apache.commons.lang3.StringUtils;
import org.openqa.selenium.By;
import org.openqa.selenium.WebElement;
import org.openqa.selenium.support.ui.Select;

import com.gargoylesoftware.htmlunit.ScriptResult;
import com.google.inject.Injector;


import org.jenkinsci.test.acceptance.po.Build;
import org.jenkinsci.test.acceptance.po.PageObject;

<<<<<<< HEAD
import io.jenkins.plugins.analysis.warnings.BlamesTable.BlamesTableRowType;
import io.jenkins.plugins.analysis.warnings.ForensicsTable.ForensicsTableRowType;
import io.jenkins.plugins.analysis.warnings.IssuesTable.IssuesTableRowType;
=======
import io.jenkins.plugins.analysis.warnings.IssuesDetailsTable.IssuesTableRowType;
>>>>>>> b9462b08

/**
 * {@link PageObject} representing the details page of the static analysis tool results.
 *
 * @author Stephan Plöderl
 * @author Ullrich Hafner
 * @author Mitja Oldenbourg
 */
public class AnalysisResult extends PageObject {
    private static final String[] DRY_TOOLS = {"cpd", "simian", "dupfinder"};

    private final String id;

    /**
     * Creates an instance of the page displaying the details of the issues for a specific tool.
     *
     * @param parent
     *         a finished build configured with a static analysis tool
     * @param id
     *         the type of the result page (e.g. simian, checkstyle, cpd, etc.)
     */
    public AnalysisResult(final Build parent, final String id) {
        super(parent, parent.url(id));

        this.id = id;
    }

    /**
     * Creates an instance of the page displaying the details of the issues. This constructor is used for injecting a
     * filtered instance of the page (e.g. by clicking on links which open a filtered instance of a AnalysisResult.
     *
     * @param injector
     *         the injector of the page
     * @param url
     *         the url of the page
     * @param id
     *         the id of  the result page (e.g simian or cpd)
     */
    @SuppressWarnings("unused") // Required to dynamically create page object using reflection
    public AnalysisResult(final Injector injector, final URL url, final String id) {
        super(injector, url);

        this.id = id;
    }

    /**
     * Returns the active and visible tab that has the focus in the tab bar.
     *
     * @return the active tab
     */
    public Tab getActiveTab() {
        WebElement activeTab = find(By.xpath("//a[@role='tab' and contains(@class, 'active')]"));

        return Tab.valueWithHref(extractRelativeUrl(activeTab.getAttribute("href")));
    }

    /**
     * Returns the list of available tabs. These tabs depend on the available properites of the set of shown issues.
     *
     * @return the available tabs
     */
    public Collection<Tab> getAvailableTabs() {
        return all(By.xpath("//a[@role='tab']")).stream()
                .map(tab -> tab.getAttribute("href"))
                .map(this::extractRelativeUrl)
                .map(Tab::valueWithHref)
                .collect(Collectors.toList());
    }

    private String extractRelativeUrl(final String absoluteUrl) {
        return "#" + StringUtils.substringAfterLast(absoluteUrl, "#");
    }

    /**
     * Returns the total number of issues. This method requires that one of the tabs is shown that shows the total
     * number of issues in the footer. I.e. the {@link Tab#ISSUES} and {@link Tab#BLAMES}.
     *
     * @return the total number of issues
     */
    public int getTotal() {
        String total = find(By.tagName("tfoot")).getText();

        return Integer.parseInt(StringUtils.substringAfter(total, "Total "));
    }

    /**
     * Returns the type of the rows in the issues table. Currently, code duplications have a different representation
     * than all other static analysis tools.
     *
     * @return the row type
     */
    private IssuesTableRowType getIssuesTableType() {
        if (ArrayUtils.contains(DRY_TOOLS, id)) {
            return IssuesTableRowType.DRY;
        }
        return IssuesTableRowType.DEFAULT;
    }

    /**
<<<<<<< HEAD
     *
     * @return
     */
    private BlamesTableRowType getBlamesTableType() {
        if (ArrayUtils.contains(DRY_TOOLS, id)) {
            return BlamesTableRowType.DRY;
        }
        return BlamesTableRowType.DEFAULT;
    }

    /**
     * Returns the type of the rows in the forensics table.
     *
     * @return the row type
     */
    private ForensicsTableRowType getForensicsTableType() {
        if (ArrayUtils.contains(DRY_TOOLS, id)) {
            return ForensicsTableRowType.DRY;
        }
        return ForensicsTableRowType.DEFAULT;
=======
     * Reloads the {@link PageObject}.
     */
    public void reload() {
        open();
>>>>>>> b9462b08
    }

    /**
     * Opens the analysis details page and selects the specified tab.
     *
     * @param tab
     *         the tab that should be selected
     */
    public void openTab(final Tab tab) {
        open();

        WebElement tabElement = getElement(By.id("tab-details")).findElement(tab.getXpath());
        tabElement.click();
    }

    /**
     * Opens the analysis details page, selects the tab {@link Tab#ISSUES} and returns the {@link PageObject} of the
     * issues table.
     *
     * @return page object of the issues table.
     */
    public IssuesDetailsTable openIssuesTable() {
        openTab(Tab.ISSUES);

        WebElement issuesTab = find(By.id("issuesContent"));
        return new IssuesDetailsTable(issuesTab, this, getIssuesTableType());
    }

    /**
     * Opens the analysis details page, selects the tab {@link Tab#CATEGORIES} and returns the {@link PageObject} of the
     * categories table.
     *
     * @param tab
     *         the tab to open
     *
     * @return page object of the categories table.
     */
    public PropertyDetailsTable openPropertiesTable(final Tab tab) {
        openTab(tab);

        WebElement table = find(By.id(tab.contentId));
        return new PropertyDetailsTable(table, this, tab.property);
    }

    public BlamesTable openBlamesTable() {
        openTab(Tab.BLAMES);

        WebElement blamesTab = find(By.id("blamesContent"));
        return new BlamesTable(blamesTab, this, getBlamesTableType());
    }

    /**
     * Opens the analysis details page, selects the tab {@link Tab#FORENSICS} and returns the {@link PageObject} of the
     * forensics table.
     *
     * @return page object of the forensics table.
     */
    public ForensicsTable openForensicsTable() {
        openTab(Tab.FORENSICS);

        WebElement forensicsTab = find(By.id("forensicsContent"));
        return new ForensicsTable(forensicsTab, this, getForensicsTableType());
    }

    /**
     * Opens a link on the page leading to another page.
     *
     * @param element
     *         the WebElement representing the link to be clicked
     * @param type
     *         the class of the PageObject which represents the page to which the link leads to
     * @param <T>
     *         actual type of the page object
     *
     * @return the instance of the PageObject to which the link leads to
     */
    // FIXME: IssuesTable should not depend on AnalysisResult
    public <T extends PageObject> T openLinkOnSite(final WebElement element, final Class<T> type) {
        String link = element.getAttribute("href");
        T retVal = newInstance(type, injector, url(link));
        element.click();
        return retVal;
    }

    /**
     * Method for getting the row length select element by the currently active tab.
     *
     * @return Select WebElement where the user can choose how many rows should be displayed.
     */
    public Select getLengthSelectElementByActiveTab() {
        WebElement lengthSelect = find(By.id(this.getActiveTab().property + "_length"));
        return new Select(lengthSelect.findElement(By.cssSelector("label > select")));
    }

    /**
     * Method for getting the paginate WebElement for any active tab.
     *
     * @return parent WebElement that contains the paginate buttons for a result table.
     */
    public WebElement getInfoElementByActiveTab() {
        return this.getElement(By.id(this.getActiveTab().property + "_info"));
    }

    /**
     * Method for getting the paginate WebElement for any active tab.
     *
     * @return parent WebElement that contains the paginate buttons for a result table.
     */
    public WebElement getPaginateElementByActiveTab() {
        return this.getElement(By.id(this.getActiveTab().property + "_paginate"));
    }

    /**
     * Method for getting the input field of any active tab.
     *
     * @return WebElement where a user can filter the table by text input.
     */
    public WebElement getFilterInputElementByActiveTab() {
        WebElement filter = find(By.id(this.getActiveTab().property + "_filter"));
        return filter.findElement(By.cssSelector("label > input"));
    }

    /**
     * Opens a link to a filtered version of this AnalysisResult by clicking on a link.
     *
     * @param element
     *         the WebElement representing the link to be clicked
     *
     * @return the instance of the filtered AnalysisResult
     */
    // FIXME: IssuesTable should not depend on AnalysisResult
    public AnalysisResult openFilterLinkOnSite(final WebElement element) {
        String link = element.getAttribute("href");
        AnalysisResult retVal = newInstance(AnalysisResult.class, injector, url(link), id);
        element.click();
        return retVal;
    }

    /**
     * returns the TrendChart Carousel DOM Node.
     *
     * @return trendChart Carousel.
     */
    private WebElement getTrendChart() {
        return find(By.id("trend-carousel"));
    }


    /**
     * Clicks the next-button to cycle through the Trend Charts.
     */
    public void clickNextOnTrendCarousel() {
        find(By.className("carousel-control-next-icon")).click();
    }

    /**
     * Checks if the trendChart is visible on the Page.
     *
     * @param chartName
     *         id of the Chart we want to evaluate.
     *
     * @return boolean value, that describes the visibility of the Trendchart.
     */
    public boolean trendChartIsDisplayed(final String chartName) {
        WebElement trendChart = getTrendChart();
        return trendChart.findElement(By.id(chartName)).isDisplayed(); }

    /**
     * Checks if the trendChart is visible on the Page.
     *
     * @param elementId
     *         id of the Chart we want to return.
     *
     * @return TrendChart as JSON String.
     */
    public String getTrendChartById(final String elementId) {
        Object result = this.executeScript(String.format(
                "delete(window.Array.prototype.toJSON) \n"
                        + "return JSON.stringify(echarts.getInstanceByDom(document.getElementById(\"%s\")).getOption())",
                elementId));
        ScriptResult scriptResult = new ScriptResult(result);

        return scriptResult.getJavaScriptResult().toString();
    }

    /**
     * Enum representing the possible tabs which can be opened in the {@link AnalysisResult} details view.
     */
    public enum Tab {
        TOOLS("origin"),
        MODULES("moduleName"),
        PACKAGES("packageName"),
        FOLDERS("folder"),
        FILES("fileName"),
        CATEGORIES("category"),
        TYPES("type"),
        ISSUES("issues"),
        BLAMES("blames"),
        FORENSICS("forensics");

        private final String contentId;
        private final String property;

        Tab(final String property) {
            this.property = property;
            contentId = property + "Content";
        }

        /**
         * Returns the selenium {@link By} selector to find the specific tab.
         *
         * @return the selenium filter rule
         */
        By getXpath() {
            return By.xpath("//a[@href='#" + contentId + "']");
        }

        /**
         * Returns the enum element that has the specified href property.
         *
         * @param href
         *         the href to select the tab
         *
         * @return the tab
         * @throws NoSuchElementException
         *         if the tab could not be found
         */
        static Tab valueWithHref(final String href) {
            for (Tab tab : Tab.values()) {
                if (tab.contentId.equals(href.substring(1))) {
                    return tab;
                }
            }
            throw new NoSuchElementException("No such tab with href " + href);
        }
    }
}<|MERGE_RESOLUTION|>--- conflicted
+++ resolved
@@ -10,21 +10,14 @@
 import org.openqa.selenium.By;
 import org.openqa.selenium.WebElement;
 import org.openqa.selenium.support.ui.Select;
-
 import com.gargoylesoftware.htmlunit.ScriptResult;
 import com.google.inject.Injector;
-
-
 import org.jenkinsci.test.acceptance.po.Build;
 import org.jenkinsci.test.acceptance.po.PageObject;
-
-<<<<<<< HEAD
 import io.jenkins.plugins.analysis.warnings.BlamesTable.BlamesTableRowType;
 import io.jenkins.plugins.analysis.warnings.ForensicsTable.ForensicsTableRowType;
-import io.jenkins.plugins.analysis.warnings.IssuesTable.IssuesTableRowType;
-=======
+
 import io.jenkins.plugins.analysis.warnings.IssuesDetailsTable.IssuesTableRowType;
->>>>>>> b9462b08
 
 /**
  * {@link PageObject} representing the details page of the static analysis tool results.
@@ -124,7 +117,6 @@
     }
 
     /**
-<<<<<<< HEAD
      *
      * @return
      */
@@ -145,12 +137,13 @@
             return ForensicsTableRowType.DRY;
         }
         return ForensicsTableRowType.DEFAULT;
-=======
+    }
+    
+    /**
      * Reloads the {@link PageObject}.
      */
     public void reload() {
         open();
->>>>>>> b9462b08
     }
 
     /**
