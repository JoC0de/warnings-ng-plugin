--- conflicted
+++ resolved
@@ -26,11 +26,7 @@
       <dependency>
         <groupId>org.jenkins-ci.main</groupId>
         <artifactId>jenkins-core</artifactId>
-<<<<<<< HEAD
-        <version>2.324</version>
-=======
         <version>2.325</version>
->>>>>>> c4c77ccd
       </dependency>
     </dependencies>
   </dependencyManagement>
@@ -41,11 +37,7 @@
     <dependency>
       <groupId>org.jenkins-ci</groupId>
       <artifactId>acceptance-test-harness</artifactId>
-<<<<<<< HEAD
-      <version>1.106</version>
-=======
       <version>1.108</version>
->>>>>>> c4c77ccd
     </dependency>
     <dependency>
       <groupId>org.apache.httpcomponents</groupId>
