--- conflicted
+++ resolved
@@ -4,11 +4,7 @@
   <parent>
     <groupId>org.jvnet.hudson.plugins</groupId>
     <artifactId>analysis-pom</artifactId>
-<<<<<<< HEAD
-    <version>5.6.0</version>
-=======
     <version>5.7.0</version>
->>>>>>> 240fbb07
     <relativePath />
   </parent>
 
@@ -37,11 +33,7 @@
     <plugin-util-api.version>2.1.0</plugin-util-api.version>
 
     <data-tables-api.version>1.10.23-3</data-tables-api.version>
-<<<<<<< HEAD
     <echarts-api.version>5.1.0-3-rc415.d482e8a32bb7</echarts-api.version>
-=======
-    <echarts-api.version>5.1.0-2</echarts-api.version>
->>>>>>> 240fbb07
     <font-awesome-api.version>5.15.2-2</font-awesome-api.version>
     <bootstrap5-api.version>5.0.0-beta3-1</bootstrap5-api.version>
     <error_prone_annotations.version>2.6.0</error_prone_annotations.version>
