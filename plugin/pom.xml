--- conflicted
+++ resolved
@@ -29,22 +29,14 @@
     <analysis-model-tests.version>${analysis-model-api.version}</analysis-model-tests.version>
 
     <forensics-api-plugin.version>1.7.0</forensics-api-plugin.version>
-<<<<<<< HEAD
-    <plugin-util-api.version>2.8.0-rc417.08e7d9ef5a3e</plugin-util-api.version>
-=======
     <plugin-util-api.version>2.8.0</plugin-util-api.version>
->>>>>>> c4c77ccd
 
     <data-tables-api.version>1.11.3-4</data-tables-api.version>
     <echarts-api.version>5.2.2-1</echarts-api.version>
     <bootstrap5-api.version>5.1.3-3</bootstrap5-api.version>
     <font-awesome-api.version>5.15.4-4</font-awesome-api.version>
     <bootstrap5-api.version>5.1.3-3</bootstrap5-api.version>
-<<<<<<< HEAD
-    <prism-api.version>1.25.0-2-rc20.f5839d9257d1</prism-api.version>
-=======
     <prism-api.version>1.25.0-1</prism-api.version>
->>>>>>> c4c77ccd
 
     <error_prone_annotations.version>2.9.0</error_prone_annotations.version>
     <pull-request-monitoring.version>1.7.8</pull-request-monitoring.version>
@@ -616,20 +608,20 @@
                 <justification>Dependencies are not being checked, so they are reported as missing</justification>
               </item>
               <item>
-                <code>java.marker.added</code>
+                <code>java.annotation.added</code>
                 <annotationType>org.jenkinsci.plugins.scriptsecurity.sandbox.whitelists.Whitelisted</annotationType>
                 <justification>Annotation should be save to add.</justification>
               </item>
               <item>
                 <regex>true</regex>
-                <code>java.marker.*</code>
-                <marker>@edu.umd.cs.findbugs.annotations.*</marker>
+                <code>java.annotation.*</code>
+                <annotation>@edu.umd.cs.findbugs.annotations.*</annotation>
                 <justification>Annotation should be save to change.</justification>
               </item>
               <item>
                 <regex>true</regex>
-                <code>java.marker.*</code>
-                <marker>@org.kohsuke.stapler.*</marker>
+                <code>java.annotation.*</code>
+                <annotation>@org.kohsuke.stapler.*</annotation>
                 <justification>Annotation should be save to change.</justification>
               </item>
               <item>
