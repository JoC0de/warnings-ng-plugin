--- conflicted
+++ resolved
@@ -69,10 +69,6 @@
     <antisamy-markup-formatter.version>2.1</antisamy-markup-formatter.version>
     <dashboard-view.version>2.9.4</dashboard-view.version>
     <script-security.version>1.62</script-security.version>
-<<<<<<< HEAD
-=======
-    <credentials.version>2.3.5</credentials.version>
->>>>>>> 7ea36f7e
     <httpcomponents-client.version>4.5.10-2.0</httpcomponents-client.version>
     <configuration-as-code.version>1.36</configuration-as-code.version>
     <job-dsl.version>1.76</job-dsl.version>
@@ -137,15 +133,9 @@
         <version>1.2.0</version>
       </dependency>
       <dependency>
-<<<<<<< HEAD
         <groupId>edu.hm.hafner</groupId>
         <artifactId>codingstyle</artifactId>
         <version>1.4.0</version>
-=======
-        <groupId>org.jenkins-ci.plugins</groupId>
-        <artifactId>branch-api</artifactId>
-        <version>2.5.9</version>
->>>>>>> 7ea36f7e
       </dependency>
     </dependencies>
   </dependencyManagement>
@@ -318,6 +308,7 @@
     <dependency>
       <groupId>org.jenkins-ci.plugins</groupId>
       <artifactId>credentials</artifactId>
+      <version>${credentials.version}</version>
     </dependency>
     <dependency>
       <groupId>org.jenkins-ci.plugins</groupId>
