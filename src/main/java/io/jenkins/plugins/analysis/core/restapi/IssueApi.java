--- conflicted
+++ resolved
@@ -110,7 +110,6 @@
         return issue.getFingerprint();
     }
 
-<<<<<<< HEAD
     /**
      * Returns the author's name of the blame.
      *
@@ -149,11 +148,11 @@
     @Exported
     public int getAddedAt() {
         return blame.getAddedAt();
-=======
+    }
+
     @Exported @Whitelisted
     @Override
     public String toString() {
         return issue.toString();
->>>>>>> 7a9a0815
     }
 }