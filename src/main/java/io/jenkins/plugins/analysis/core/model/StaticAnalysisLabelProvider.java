--- conflicted
+++ resolved
@@ -17,11 +17,7 @@
 import hudson.model.BallColor;
 import hudson.model.Run;
 
-<<<<<<< HEAD
-=======
 import io.jenkins.plugins.analysis.core.scm.Blames;
-import io.jenkins.plugins.analysis.core.scm.GsResults;
->>>>>>> eb605345
 import io.jenkins.plugins.analysis.core.util.JenkinsFacade;
 import io.jenkins.plugins.analysis.core.util.QualityGateStatus;
 import io.jenkins.plugins.analysis.core.util.Sanitizer;
@@ -118,7 +114,7 @@
      *
      * @return the table model
      */
-    public DetailsTableModel getScmBlamesModel(final Run<?, ?> build,
+    public DetailsTableModel getScmModel(final Run<?, ?> build,
             final String url, final Blames blames) {
         return new ReferenceDetailsModel(getAgeBuilder(build, url),
                 getFileNameRenderer(build), this, blames);
