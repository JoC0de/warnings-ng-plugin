package hudson.plugins.analysis.graph;

import java.awt.BasicStroke;
import java.awt.Color;
import java.awt.Font;
import java.util.Collection;
import java.util.Collections;
import java.util.Iterator;
import java.util.List;
import java.util.Map;
import java.util.Set;

import org.jfree.chart.ChartFactory;
import org.jfree.chart.JFreeChart;
import org.jfree.chart.axis.CategoryAxis;
import org.jfree.chart.axis.CategoryLabelPositions;
import org.jfree.chart.axis.NumberAxis;
import org.jfree.chart.plot.CategoryPlot;
import org.jfree.chart.plot.PlotOrientation;
import org.jfree.chart.renderer.category.CategoryItemRenderer;
import org.jfree.chart.renderer.category.LineAndShapeRenderer;
import org.jfree.data.category.CategoryDataset;
import org.joda.time.LocalDate;

import com.google.common.base.Objects;
import com.google.common.collect.HashMultimap;
import com.google.common.collect.Lists;
import com.google.common.collect.Maps;
import com.google.common.collect.Multimap;
import com.google.common.collect.Sets;

import hudson.model.Run;

import hudson.plugins.analysis.core.ResultAction;
import hudson.plugins.analysis.core.BuildResult;
import hudson.plugins.analysis.util.ToolTipProvider;

import hudson.util.ChartUtil.NumberOnlyBuildLabel;
import hudson.util.DataSetBuilder;
import hudson.util.ShiftedCategoryAxis;

/**
 * A build result graph using a {@link CategoryPlot}. Uses a template method to
 * create a graph based on a series of build results.
 *
 * @author Ulli Hafner
 */
public abstract class CategoryBuildResultGraph extends BuildResultGraph {
    private static final Font LEGEND_FONT = new Font("SansSerif", Font.PLAIN, 10); // NOCHECKSTYLE

    /**
     * Creates a PNG image trend graph with clickable map.
     *
     * @param configuration
     *            the configuration parameters
     * @param resultAction
     *            the result action to start the graph computation from
     * @param pluginName
     *            the name of the plug-in
     * @return the graph
     */
    @Override
    public JFreeChart create(final GraphConfiguration configuration,
            final ResultAction<? extends BuildResult> resultAction, final String pluginName) {
        JFreeChart chart = createChart(configuration, resultAction);

        attachRenderers(configuration, pluginName, chart, resultAction.getToolTipProvider());

        return chart;
    }

    /**
     * Creates a PNG image trend graph with clickable map.
     *
     * @param configuration
     *            the configuration parameters
     * @param resultActions
     *            the result actions to start the graph computation from
     * @param pluginName
     *            the name of the plug-in
     * @return the graph
     */
    @Override
    @edu.umd.cs.findbugs.annotations.SuppressWarnings("WMI")
    public JFreeChart createAggregation(final GraphConfiguration configuration,
            final Collection<ResultAction<? extends BuildResult>> resultActions, final String pluginName) {
        Set<LocalDate> availableDates = Sets.newHashSet();
        Map<ResultAction<? extends BuildResult>, Map<LocalDate, List<Integer>>> averagesPerJob = Maps.newHashMap();
        for (ResultAction<? extends BuildResult> resultAction : resultActions) {
            Map<LocalDate, List<Integer>> averageByDate = averageByDate(
                    createSeriesPerBuild(configuration, resultAction.getResult()));
            averagesPerJob.put(resultAction, averageByDate);
            availableDates.addAll(averageByDate.keySet());
        }
        JFreeChart chart = createChart(createDatasetPerDay(
                        createTotalsForAllAvailableDates(resultActions, availableDates, averagesPerJob)));

        attachRenderers(configuration, pluginName, chart, resultActions.iterator().next().getToolTipProvider());

        return chart;
    }

    /**
     * Creates the totals for all available dates. If a job has no results for a
     * given day then the previous value is used.
     *
     * @param jobs
     *            the result actions belonging to the jobs
     * @param availableDates
     *            the available dates in all jobs
     * @param averagesPerJob
     *            the averages per day, mapped by job
     * @return the aggregated values
     */
    @SuppressWarnings("unchecked")
    private Map<LocalDate, List<Integer>> createTotalsForAllAvailableDates(
            final Collection<ResultAction<? extends BuildResult>> jobs,
            final Set<LocalDate> availableDates,
            final Map<ResultAction<? extends BuildResult>, Map<LocalDate, List<Integer>>> averagesPerJob) {
        List<LocalDate> sortedDates = Lists.newArrayList(availableDates);
        Collections.sort(sortedDates);

        Map<LocalDate, List<Integer>> totals = Maps.newHashMap();
        for (ResultAction<? extends BuildResult> jobResult : jobs) {
            Map<LocalDate, List<Integer>> availableResults = averagesPerJob.get(jobResult);
            List<Integer> lastResult = Collections.emptyList();
            for (LocalDate buildDate : sortedDates) {
                if (availableResults.containsKey(buildDate)) {
                    List<Integer> additionalResult = availableResults.get(buildDate);
                    addValues(buildDate, totals, additionalResult);
                    lastResult = additionalResult;
                }
                else if (!lastResult.isEmpty()) {
                    addValues(buildDate, totals, lastResult);
                }
            }
        }
        return totals;
    }

    private void addValues(final LocalDate buildDate, final Map<LocalDate, List<Integer>> totals,
            final List<Integer> additionalResult) {
        if (totals.containsKey(buildDate)) {
            List<Integer> existingResult = totals.get(buildDate);
            List<Integer> sum = Lists.newArrayList();
            for (int i = 0; i < existingResult.size(); i++) {
                sum.add(existingResult.get(i) + additionalResult.get(i));
            }
            totals.put(buildDate, sum);
        }
        else {
            totals.put(buildDate, additionalResult);
        }
    }

    /**
     * Attach the renderers to the created graph.
     *
     * @param configuration
     *            the configuration parameters
     * @param pluginName
     *            the name of the plug-in
     * @param chart
     *            the graph to attach the renderer to
     * @param toolTipProvider the tooltip provider for the graph
     */
    private void attachRenderers(final GraphConfiguration configuration, final String pluginName, final JFreeChart chart,
            final ToolTipProvider toolTipProvider) {
        CategoryItemRenderer renderer = createRenderer(configuration, pluginName, toolTipProvider);
        CategoryPlot plot = chart.getCategoryPlot();
        plot.setRenderer(renderer);
        setColors(chart, getColors());
    }

    /**
     * Creates the chart by iterating through all available actions.
     *
     * @param configuration
     *            the configuration parameters
     * @param action
     *            the action to start with
     * @return the created chart
     */
    protected JFreeChart createChart(final GraphConfiguration configuration, final ResultAction<? extends BuildResult> action) {
        CategoryDataset dataSet;
        if (configuration.useBuildDateAsDomain()) {
            Map<LocalDate, List<Integer>> averagePerDay = averageByDate(createSeriesPerBuild(configuration, action.getResult()));
            dataSet = createDatasetPerDay(averagePerDay);
        }
        else {
            dataSet = createDatasetPerBuildNumber(createSeriesPerBuild(configuration, action.getResult()));
        }
        return createChart(dataSet);
    }

    /**
     * Creates a series of values per build.
     *
     * @param configuration
     *            the configuration
     * @param lastBuildResult
     *            the build result to start with
     * @return a series of values per build
     */
    @SuppressWarnings("rawtypes")
    private Map<Run, List<Integer>> createSeriesPerBuild(
            final GraphConfiguration configuration, final BuildResult lastBuildResult) {
        BuildResult current = lastBuildResult;

        int buildCount = 0;
<<<<<<< HEAD
        Map<Run, List<Integer>> valuesPerBuild = Maps.newHashMap();
=======
        Map<AbstractBuild, List<Integer>> valuesPerBuild = Maps.newHashMap();
        String parameterName = configuration.getParameterName();
        String parameterValue = configuration.getParameterValue();
>>>>>>> c90a6662
        while (true) {
            if (isBuildTooOld(configuration, current)) {
                break;
            }
            if (passesFilteringByParameter(current.getOwner(), parameterName, parameterValue)) {
                valuesPerBuild.put(current.getOwner(), computeSeries(current));
            }

            if (current.hasPreviousResult()) {
                current = current.getPreviousResult();
                if (current == null) {
                    break; // see: JENKINS-6613
                }
            }
            else {
                break;
            }

            if (configuration.isBuildCountDefined()) {
                buildCount++;
                if (buildCount >= configuration.getBuildCount()) {
                    break;
                }
            }
        }
        return valuesPerBuild;
    }

    private boolean passesFilteringByParameter(final AbstractBuild<?, ?> build, final String parameterName, final String parameterValue) {
        if (parameterName == null) {
            return true;
        }

        Map<String, String> variables = build.getBuildVariables();
        if (variables == null) {
            return false;
        }

        return Objects.equal(variables.get(parameterName), parameterValue);
    }

    /**
     * Creates a data set that contains a series per build number.
     *
     * @param valuesPerBuild
     *            the collected values
     * @return a data set
     */
    @SuppressWarnings({"rawtypes", "unchecked"})
    private CategoryDataset createDatasetPerBuildNumber(final Map<Run, List<Integer>> valuesPerBuild) {
        DataSetBuilder<String, NumberOnlyBuildLabel> builder = new DataSetBuilder<String, NumberOnlyBuildLabel>();
        List<Run> builds = Lists.newArrayList(valuesPerBuild.keySet());
        Collections.sort(builds);
        for (Run<?, ?> build : builds) {
            List<Integer> series = valuesPerBuild.get(build);
            int level = 0;
            for (Integer integer : series) {
                builder.add(integer, getRowId(level), new NumberOnlyBuildLabel(build));
                level++;
            }
        }
        return builder.build();
    }

    /**
     * Creates a data set that contains one series of values per day.
     *
     * @param averagePerDay
     *            the collected values averaged by day
     * @return a data set
     */
    @SuppressWarnings("unchecked")
    private CategoryDataset createDatasetPerDay(final Map<LocalDate, List<Integer>> averagePerDay) {
        List<LocalDate> buildDates = Lists.newArrayList(averagePerDay.keySet());
        Collections.sort(buildDates);

        DataSetBuilder<String, LocalDateLabel> builder = new DataSetBuilder<String, LocalDateLabel>();
        for (LocalDate date : buildDates) {
            int level = 0;
            for (Integer average : averagePerDay.get(date)) {
                builder.add(average, getRowId(level), new LocalDateLabel(date));
                level++;
            }
        }
        return builder.build();
    }

    /**
     * Aggregates the series per build to a series per date.
     *
     * @param valuesPerBuild
     *            the series per build
     * @return the series per date
     */
    @SuppressWarnings("rawtypes")
    private Map<LocalDate, List<Integer>> averageByDate(
            final Map<Run, List<Integer>> valuesPerBuild) {
        return createSeriesPerDay(createMultiSeriesPerDay(valuesPerBuild));
    }

    /**
     * Aggregates multiple series per day to one single series per day by
     * computing the average value.
     *
     * @param multiSeriesPerDate
     *            the values given as multiple series per day
     * @return the values as one series per day (average)
     */
    private Map<LocalDate, List<Integer>> createSeriesPerDay(
            final Multimap<LocalDate, List<Integer>> multiSeriesPerDate) {
        Map<LocalDate, List<Integer>> seriesPerDate = Maps.newHashMap();

        for (LocalDate date : multiSeriesPerDate.keySet()) {
            Iterator<List<Integer>> perDayIterator = multiSeriesPerDate.get(date).iterator();
            List<Integer> total = perDayIterator.next();
            int seriesCount = 1;
            while (perDayIterator.hasNext()) {
                List<Integer> additional = perDayIterator.next();
                seriesCount++;

                List<Integer> sum = Lists.newArrayList();
                for (int i = 0; i < total.size(); i++) {
                    sum.add(total.get(i) + additional.get(i));
                }

                total = sum;
            }
            List<Integer> series = Lists.newArrayList();
            for (Integer totalValue : total) {
                series.add(totalValue / seriesCount);
            }
            seriesPerDate.put(date, series);
        }
        return seriesPerDate;
    }

    /**
     * Creates a mapping of values per day.
     *
     * @param valuesPerBuild
     *            the values per build
     * @return the multi map with the values per day
     */
    @SuppressWarnings("rawtypes")
    @edu.umd.cs.findbugs.annotations.SuppressWarnings("WMI")
    private Multimap<LocalDate, List<Integer>> createMultiSeriesPerDay(
            final Map<Run, List<Integer>> valuesPerBuild) {
        Multimap<LocalDate, List<Integer>> valuesPerDate = HashMultimap.create();
        for (Run<?, ?> build : valuesPerBuild.keySet()) {
            valuesPerDate.put(new LocalDate(build.getTimestamp()), valuesPerBuild.get(build));
        }
        return valuesPerDate;
    }

    /**
     * Returns the row identifier for the specified level. This identifier will
     * be used in the legend.
     *
     * @param level
     *            the level
     * @return the row identifier
     */
    protected String getRowId(final int level) {
        return String.valueOf(level);
    }

    /**
     * Returns the series to plot for the specified build result.
     *
     * @param current the current build result
     * @return the series to plot
     */
    protected abstract List<Integer> computeSeries(BuildResult current);

    /**
     * Creates the chart for the specified data set.
     *
     * @param dataSet the data set to show in the graph
     * @return the created graph
     */
    protected abstract JFreeChart createChart(CategoryDataset dataSet);

    /**
     * Creates the renderer for this graph.
     *
     * @param configuration
     *            the graph configuration
     * @param pluginName
     *            the name of the plug-in
     * @param toolTipProvider
     *            the tooltip provider
     * @return the renderer
     */
    protected abstract CategoryItemRenderer createRenderer(GraphConfiguration configuration, final String pluginName, final ToolTipProvider toolTipProvider);

    /**
     * Returns the colors for this graph. The first color is used for the first
     * series value, etc.
     *
     * @return the colors
     */
    protected abstract Color[] getColors();

    /**
     * Sets the series colors for the specified chart.
     *
     * @param chart
     *            the chart
     * @param colors
     *            the colors to set
     */
    public void setColors(final JFreeChart chart, final Color[] colors) {
        CategoryPlot plot = chart.getCategoryPlot();
        CategoryItemRenderer renderer = plot.getRenderer();

        int series = 0;
        for (Color color : colors) {
            renderer.setSeriesPaint(series, color);
            series++;
        }
    }

    /**
     * Sets properties common to all category graphs of this plug-in.
     *
     * @param plot
     *            the chart to set the properties for
     */
    protected void setCategoryPlotProperties(final CategoryPlot plot) {
        plot.setRangeGridlinesVisible(true);
        plot.setRangeGridlinePaint(Color.black);

        CategoryAxis domainAxis = new ShiftedCategoryAxis(null);
        plot.setDomainAxis(domainAxis);
        domainAxis.setCategoryLabelPositions(CategoryLabelPositions.UP_90);
        domainAxis.setLowerMargin(0.0);
        domainAxis.setUpperMargin(0.0);

        NumberAxis rangeAxis = (NumberAxis) plot.getRangeAxis();
        rangeAxis.setStandardTickUnits(NumberAxis.createIntegerTickUnits());

        setPlotProperties(plot);
    }

    /**
     * Creates a stacked area graph from the specified data set.
     *
     * @param dataset
     *            the values to display
     * @return the created graph
     */
    public JFreeChart createAreaChart(final CategoryDataset dataset) {
        JFreeChart chart = ChartFactory.createStackedAreaChart(
            null,                      // chart title
            null,                      // unused
            "count",                   // range axis label
            dataset,                   // data
            PlotOrientation.VERTICAL,  // orientation
            false,                     // include legend
            true,                      // tooltips
            false                      // urls
        );
        chart.setBackgroundPaint(Color.white);
        setCategoryPlotProperties(chart.getCategoryPlot());
        chart.getCategoryPlot().getDomainAxis().setCategoryMargin(0.0);

        return chart;
    }

    /**
     * Creates a stacked block graph from the specified data set.
     *
     * @param dataset
     *            the values to display
     * @return the created graph
     */
    public JFreeChart createBlockChart(final CategoryDataset dataset) {
        JFreeChart chart = ChartFactory.createStackedBarChart(
                null,                      // chart title
                null,                      // unused
                "count",                   // range axis label
                dataset,                   // data
                PlotOrientation.VERTICAL,  // orientation
                false,                     // include legend
                true,                      // tooltips
                false                      // urls
        );
        chart.setBackgroundPaint(Color.white);
        setCategoryPlotProperties(chart.getCategoryPlot());

        return chart;
    }

    /**
     * Creates a line renderer with predefined stroke.
     *
     * @return a line renderer
     * @since 1.23
     */
    protected CategoryItemRenderer createLineRenderer() {
        LineAndShapeRenderer render = new LineAndShapeRenderer(true, false);
        render.setBaseStroke(new BasicStroke(2.0f));
        return render;
    }

    /**
     * Creates a line graph for the specified data set.
     *
     * @param dataSet
     *            the data to plot
     * @param hasLegend
     *            determines whether to show a legend
     * @return the graph
     */
    protected JFreeChart createLineGraph(final CategoryDataset dataSet, final boolean hasLegend) {
        NumberAxis numberAxis = new NumberAxis("count");
        numberAxis.setAutoRange(true);
        numberAxis.setAutoRangeIncludesZero(false);

        CategoryAxis domainAxis = new CategoryAxis();
        domainAxis.setCategoryMargin(0.0);

        CategoryPlot plot = new CategoryPlot(dataSet, domainAxis, numberAxis, new LineAndShapeRenderer(true, false));
        plot.setOrientation(PlotOrientation.VERTICAL);

        JFreeChart chart = new JFreeChart(null, JFreeChart.DEFAULT_TITLE_FONT, plot, hasLegend);
        if (hasLegend) {
            chart.getLegend().setItemFont(LEGEND_FONT);
        }
        chart.setBackgroundPaint(Color.white);

        setCategoryPlotProperties(plot);

        return chart;
    }
}
<|MERGE_RESOLUTION|>--- conflicted
+++ resolved
@@ -5,6 +5,7 @@
 import java.awt.Font;
 import java.util.Collection;
 import java.util.Collections;
+import java.util.HashMap;
 import java.util.Iterator;
 import java.util.List;
 import java.util.Map;
@@ -29,6 +30,9 @@
 import com.google.common.collect.Multimap;
 import com.google.common.collect.Sets;
 
+import hudson.model.AbstractBuild;
+import hudson.model.ParameterValue;
+import hudson.model.ParametersAction;
 import hudson.model.Run;
 
 import hudson.plugins.analysis.core.ResultAction;
@@ -208,13 +212,9 @@
         BuildResult current = lastBuildResult;
 
         int buildCount = 0;
-<<<<<<< HEAD
         Map<Run, List<Integer>> valuesPerBuild = Maps.newHashMap();
-=======
-        Map<AbstractBuild, List<Integer>> valuesPerBuild = Maps.newHashMap();
         String parameterName = configuration.getParameterName();
         String parameterValue = configuration.getParameterValue();
->>>>>>> c90a6662
         while (true) {
             if (isBuildTooOld(configuration, current)) {
                 break;
@@ -243,12 +243,21 @@
         return valuesPerBuild;
     }
 
-    private boolean passesFilteringByParameter(final AbstractBuild<?, ?> build, final String parameterName, final String parameterValue) {
+    private boolean passesFilteringByParameter(final Run<?, ?> build, final String parameterName, final String parameterValue) {
         if (parameterName == null) {
             return true;
         }
 
-        Map<String, String> variables = build.getBuildVariables();
+        Map<String, String> variables;
+        if (build instanceof AbstractBuild) {
+            variables = ((AbstractBuild<?, ?>) build).getBuildVariables();
+        }
+        else {
+            // There is no comparable method for Run. This means that this feature (using parameters for
+            // result graph) will not be available for other than AbstractBuild extending classes (basically
+            // all except Workflow builds).
+            variables = null;
+        }
         if (variables == null) {
             return false;
         }
