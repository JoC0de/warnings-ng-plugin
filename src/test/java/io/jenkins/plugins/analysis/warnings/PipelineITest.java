--- conflicted
+++ resolved
@@ -2,8 +2,6 @@
 
 import java.io.IOException;
 
-import edu.hm.hafner.analysis.assertj.IssueAssert;
-import edu.hm.hafner.analysis.assertj.IssuesAssert;
 import org.jenkinsci.plugins.workflow.cps.CpsFlowDefinition;
 import org.jenkinsci.plugins.workflow.job.WorkflowJob;
 import org.jenkinsci.plugins.workflow.job.WorkflowRun;
@@ -34,229 +32,6 @@
     private static final String PUBLISH_ISSUES_STEP = "publishIssues issues:[issues]";
 
     /**
-<<<<<<< HEAD
-     * Runs the Gendarme parser on an output file that contains several issues: the build should report 3 issues.
-     *
-     * @throws Exception
-     *         in case of an error
-     */
-    @Test
-    public void shouldFindAllGendarmeIssues() throws Exception {
-        WorkflowJob job = createJobWithWorkspaceFile("Gendarme.xml");
-        job.setDefinition(parseAndPublish(Gendarme.class));
-
-        AnalysisResult result = scheduleBuild(job);
-
-        assertThat(result.getTotalSize()).isEqualTo(3);
-        assertThat(result.getIssues()).hasSize(3);
-    }
-
-    /**
-     * Runs the GhsMulti parser on an output file that contains several issues: the build should report 3 issues.
-     *
-     * @throws Exception
-     *         in case of an error
-     */
-    @Test
-    public void shouldFindAllGhsMultiIssues() throws Exception {
-        WorkflowJob job = createJobWithWorkspaceFile("ghsmulti.txt");
-        job.setDefinition(parseAndPublish(GhsMulti.class));
-
-        AnalysisResult result = scheduleBuild(job);
-
-        assertThat(result.getTotalSize()).isEqualTo(3);
-        assertThat(result.getIssues()).hasSize(3);
-    }
-
-    /**
-     * Runs the Gnat parser on an output file that contains several issues: the build should report 9 issues.
-     *
-     * @throws Exception
-     *         in case of an error
-     */
-    @Test
-    public void shouldFindAllGnatIssues() throws Exception {
-        WorkflowJob job = createJobWithWorkspaceFile("gnat.txt");
-        job.setDefinition(parseAndPublish(Gnat.class));
-
-        AnalysisResult result = scheduleBuild(job);
-
-        assertThat(result.getTotalSize()).isEqualTo(9);
-        assertThat(result.getIssues()).hasSize(9);
-    }
-
-    /**
-     * Runs the GnuFortran parser on an output file that contains several issues: the build should report 4 issues.
-     *
-     * @throws Exception
-     *         in case of an error
-     */
-    @Test
-    public void shouldFindAllGnuFortranIssues() throws Exception {
-        WorkflowJob job = createJobWithWorkspaceFile("GnuFortran.txt");
-        job.setDefinition(parseAndPublish(GnuFortran.class));
-
-        AnalysisResult result = scheduleBuild(job);
-
-        assertThat(result.getTotalSize()).isEqualTo(4);
-        assertThat(result.getIssues()).hasSize(4);
-    }
-
-    /**
-     * Runs the GnuMakeGcc parser on an output file that contains several issues: the build should report 15 issues.
-     *
-     * @throws Exception
-     *         in case of an error
-     */
-    @Test
-    public void shouldFindAllGnuMakeGccIssues() throws Exception {
-        WorkflowJob job = createJobWithWorkspaceFile("gnuMakeGcc.txt");
-        job.setDefinition(parseAndPublish(GnuMakeGcc.class));
-
-        AnalysisResult result = scheduleBuild(job);
-
-        assertThat(result.getTotalSize()).isEqualTo(15);
-        assertThat(result.getIssues()).hasSize(15);
-    }
-
-    /**
-     * Runs the Eclipse parser on an output file that contains several issues. Applies an include filter that selects
-     * only one issue (in the file AttributeException.java).
-     *
-     * @throws Exception
-     *         in case of an error
-     */
-    @Test
-    public void shouldIncludeJustOneFile() throws Exception {
-        WorkflowJob job = createJobWithWorkspaceFile("eclipse.txt");
-        job.setDefinition(asStage(createScanForIssuesStep(Eclipse.class),
-                "publishIssues issues:[issues],  "
-                        + "filters:[[property: [$class: 'IncludeFile'], pattern: '.*AttributeException.*']]"));
-
-        AnalysisResult result = scheduleBuild(job);
-
-        assertThat(result.getTotalSize()).isEqualTo(1);
-        assertThat(result.getIssues()).hasSize(1);
-    }
-
-    /**
-     * Runs the AcuCobol parser on an output file that contains several issues: the build should report 4 issues.
-     *
-     * @throws Exception
-     *         in case of an error
-     */
-    @Test
-    public void shouldFindAllAcuCobolIssues() throws Exception {
-        WorkflowJob job = createJobWithWorkspaceFile("acu.txt");
-        job.setDefinition(parseAndPublish(AcuCobol.class));
-
-        AnalysisResult result = scheduleBuild(job);
-
-        assertThat(result.getTotalSize()).isEqualTo(4);
-        assertThat(result.getIssues()).hasSize(4);
-    }
-
-    /**
-     * Runs the Ajc parser on an output file that contains several issues: the build should report 9 issues.
-     *
-     * @throws Exception
-     *         in case of an error
-     */
-    @Test
-    public void shouldFindAllAjcIssues() throws Exception {
-        WorkflowJob job = createJobWithWorkspaceFile("ajc.txt");
-        job.setDefinition(parseAndPublish(Ajc.class));
-
-        AnalysisResult result = scheduleBuild(job);
-
-        assertThat(result.getTotalSize()).isEqualTo(9);
-        assertThat(result.getIssues()).hasSize(9);
-    }
-
-    /**
-     * Runs the AnsibleLint parser on an output file that contains several issues: the build should report 4 issues.
-     *
-     * @throws Exception
-     *         in case of an error
-     */
-    @Test
-    public void shouldFindAllAnsibleLintIssues() throws Exception {
-        WorkflowJob job = createJobWithWorkspaceFile("ansibleLint.txt");
-        job.setDefinition(parseAndPublish(AnsibleLint.class));
-
-        AnalysisResult result = scheduleBuild(job);
-
-        assertThat(result.getTotalSize()).isEqualTo(4);
-        assertThat(result.getIssues()).hasSize(4);
-    }
-
-    /**
-     * Runs the Perl::Critic parser on an output file that contains several issues: the build should report 105 issues.
-     *
-     * @throws Exception
-     *         in case of an error
-     */
-    @Test
-    public void shouldFindAllPerlCriticIssues() throws Exception {
-        WorkflowJob job = createJobWithWorkspaceFile("perlcritic.txt");
-        job.setDefinition(parseAndPublish(PerlCritic.class));
-
-        AnalysisResult result = scheduleBuild(job);
-
-        assertThat(result.getTotalSize()).isEqualTo(105);
-        assertThat(result.getIssues()).hasSize(105);
-    }
-
-    /**
-     * Runs the Php parser on an output file that contains several issues: the build should report 5 issues.
-     *
-     * @throws Exception
-     *         in case of an error
-     */
-    @Test
-    public void shouldFindAllPhpIssues() throws Exception {
-        WorkflowJob job = createJobWithWorkspaceFile("php.txt");
-        job.setDefinition(parseAndPublish(Php.class));
-
-        AnalysisResult result = scheduleBuild(job);
-
-        assertThat(result.getTotalSize()).isEqualTo(5);
-        assertThat(result.getIssues()).hasSize(5);
-    }
-
-    /**
-     * Runs the Microsoft PREfast parser on an output file that contains several issues: the build should report 11 issues.
-     *
-     * @throws Exception
-     *         in case of an error
-     */
-    @Test
-    public void shouldFindAllPREfastIssues() throws Exception {
-        WorkflowJob job = createJobWithWorkspaceFile("PREfast.xml");
-        job.setDefinition(parseAndPublish(PREfast.class));
-
-        AnalysisResult result = scheduleBuild(job);
-
-        assertThat(result.getTotalSize()).isEqualTo(11);
-        assertThat(result.getIssues()).hasSize(11);
-    }
-
-    /**
-     * Runs the Puppet Lint parser on an output file that contains several issues: the build should report 5 issues.
-     *
-     * @throws Exception
-     *         in case of an error
-     */
-    @Test
-    public void shouldFindAllPuppetLintIssues() throws Exception {
-        WorkflowJob job = createJobWithWorkspaceFile("puppet-lint.txt");
-        job.setDefinition(parseAndPublish(PuppetLint.class));
-
-        AnalysisResult result = scheduleBuild(job);
-
-        assertThat(result.getTotalSize()).isEqualTo(5);
-        assertThat(result.getIssues()).hasSize(5);
-=======
      * testing suit.
      * allows to write simple Integration test with a specific parser and testfile
      * it do just verify the size of the result and the number of Issues
@@ -273,7 +48,230 @@
 
         assertThat(result.getTotalSize()).isEqualTo(totalSize);
         assertThat(result.getIssues()).hasSize(issuesSize);
->>>>>>> 9ae45d02
+    }
+
+    /**
+     * Runs the Gendarme parser on an output file that contains several issues: the build should report 3 issues.
+     *
+     * @throws Exception
+     *         in case of an error
+     */
+    @Test
+    public void shouldFindAllGendarmeIssues() throws Exception {
+        WorkflowJob job = createJobWithWorkspaceFile("Gendarme.xml");
+        job.setDefinition(parseAndPublish(Gendarme.class));
+
+        AnalysisResult result = scheduleBuild(job);
+
+        assertThat(result.getTotalSize()).isEqualTo(3);
+        assertThat(result.getIssues()).hasSize(3);
+    }
+
+    /**
+     * Runs the GhsMulti parser on an output file that contains several issues: the build should report 3 issues.
+     *
+     * @throws Exception
+     *         in case of an error
+     */
+    @Test
+    public void shouldFindAllGhsMultiIssues() throws Exception {
+        WorkflowJob job = createJobWithWorkspaceFile("ghsmulti.txt");
+        job.setDefinition(parseAndPublish(GhsMulti.class));
+
+        AnalysisResult result = scheduleBuild(job);
+
+        assertThat(result.getTotalSize()).isEqualTo(3);
+        assertThat(result.getIssues()).hasSize(3);
+    }
+
+    /**
+     * Runs the Gnat parser on an output file that contains several issues: the build should report 9 issues.
+     *
+     * @throws Exception
+     *         in case of an error
+     */
+    @Test
+    public void shouldFindAllGnatIssues() throws Exception {
+        WorkflowJob job = createJobWithWorkspaceFile("gnat.txt");
+        job.setDefinition(parseAndPublish(Gnat.class));
+
+        AnalysisResult result = scheduleBuild(job);
+
+        assertThat(result.getTotalSize()).isEqualTo(9);
+        assertThat(result.getIssues()).hasSize(9);
+    }
+
+    /**
+     * Runs the GnuFortran parser on an output file that contains several issues: the build should report 4 issues.
+     *
+     * @throws Exception
+     *         in case of an error
+     */
+    @Test
+    public void shouldFindAllGnuFortranIssues() throws Exception {
+        WorkflowJob job = createJobWithWorkspaceFile("GnuFortran.txt");
+        job.setDefinition(parseAndPublish(GnuFortran.class));
+
+        AnalysisResult result = scheduleBuild(job);
+
+        assertThat(result.getTotalSize()).isEqualTo(4);
+        assertThat(result.getIssues()).hasSize(4);
+    }
+
+    /**
+     * Runs the GnuMakeGcc parser on an output file that contains several issues: the build should report 15 issues.
+     *
+     * @throws Exception
+     *         in case of an error
+     */
+    @Test
+    public void shouldFindAllGnuMakeGccIssues() throws Exception {
+        WorkflowJob job = createJobWithWorkspaceFile("gnuMakeGcc.txt");
+        job.setDefinition(parseAndPublish(GnuMakeGcc.class));
+
+        AnalysisResult result = scheduleBuild(job);
+
+        assertThat(result.getTotalSize()).isEqualTo(15);
+        assertThat(result.getIssues()).hasSize(15);
+    }
+
+    /**
+     * Runs the Eclipse parser on an output file that contains several issues. Applies an include filter that selects
+     * only one issue (in the file AttributeException.java).
+     *
+     * @throws Exception
+     *         in case of an error
+     */
+    @Test
+    public void shouldIncludeJustOneFile() throws Exception {
+        WorkflowJob job = createJobWithWorkspaceFile("eclipse.txt");
+        job.setDefinition(asStage(createScanForIssuesStep(Eclipse.class),
+                "publishIssues issues:[issues],  "
+                        + "filters:[[property: [$class: 'IncludeFile'], pattern: '.*AttributeException.*']]"));
+
+        AnalysisResult result = scheduleBuild(job);
+
+        assertThat(result.getTotalSize()).isEqualTo(1);
+        assertThat(result.getIssues()).hasSize(1);
+    }
+
+    /**
+     * Runs the AcuCobol parser on an output file that contains several issues: the build should report 4 issues.
+     *
+     * @throws Exception
+     *         in case of an error
+     */
+    @Test
+    public void shouldFindAllAcuCobolIssues() throws Exception {
+        WorkflowJob job = createJobWithWorkspaceFile("acu.txt");
+        job.setDefinition(parseAndPublish(AcuCobol.class));
+
+        AnalysisResult result = scheduleBuild(job);
+
+        assertThat(result.getTotalSize()).isEqualTo(4);
+        assertThat(result.getIssues()).hasSize(4);
+    }
+
+    /**
+     * Runs the Ajc parser on an output file that contains several issues: the build should report 9 issues.
+     *
+     * @throws Exception
+     *         in case of an error
+     */
+    @Test
+    public void shouldFindAllAjcIssues() throws Exception {
+        WorkflowJob job = createJobWithWorkspaceFile("ajc.txt");
+        job.setDefinition(parseAndPublish(Ajc.class));
+
+        AnalysisResult result = scheduleBuild(job);
+
+        assertThat(result.getTotalSize()).isEqualTo(9);
+        assertThat(result.getIssues()).hasSize(9);
+    }
+
+    /**
+     * Runs the AnsibleLint parser on an output file that contains several issues: the build should report 4 issues.
+     *
+     * @throws Exception
+     *         in case of an error
+     */
+    @Test
+    public void shouldFindAllAnsibleLintIssues() throws Exception {
+        WorkflowJob job = createJobWithWorkspaceFile("ansibleLint.txt");
+        job.setDefinition(parseAndPublish(AnsibleLint.class));
+
+        AnalysisResult result = scheduleBuild(job);
+
+        assertThat(result.getTotalSize()).isEqualTo(4);
+        assertThat(result.getIssues()).hasSize(4);
+    }
+
+    /**
+     * Runs the Perl::Critic parser on an output file that contains several issues: the build should report 105 issues.
+     *
+     * @throws Exception
+     *         in case of an error
+     */
+    @Test
+    public void shouldFindAllPerlCriticIssues() throws Exception {
+        WorkflowJob job = createJobWithWorkspaceFile("perlcritic.txt");
+        job.setDefinition(parseAndPublish(PerlCritic.class));
+
+        AnalysisResult result = scheduleBuild(job);
+
+        assertThat(result.getTotalSize()).isEqualTo(105);
+        assertThat(result.getIssues()).hasSize(105);
+    }
+
+    /**
+     * Runs the Php parser on an output file that contains several issues: the build should report 5 issues.
+     *
+     * @throws Exception
+     *         in case of an error
+     */
+    @Test
+    public void shouldFindAllPhpIssues() throws Exception {
+        WorkflowJob job = createJobWithWorkspaceFile("php.txt");
+        job.setDefinition(parseAndPublish(Php.class));
+
+        AnalysisResult result = scheduleBuild(job);
+
+        assertThat(result.getTotalSize()).isEqualTo(5);
+        assertThat(result.getIssues()).hasSize(5);
+    }
+
+    /**
+     * Runs the Microsoft PREfast parser on an output file that contains several issues: the build should report 11 issues.
+     *
+     * @throws Exception
+     *         in case of an error
+     */
+    @Test
+    public void shouldFindAllPREfastIssues() throws Exception {
+        WorkflowJob job = createJobWithWorkspaceFile("PREfast.xml");
+        job.setDefinition(parseAndPublish(PREfast.class));
+
+        AnalysisResult result = scheduleBuild(job);
+
+        assertThat(result.getTotalSize()).isEqualTo(11);
+        assertThat(result.getIssues()).hasSize(11);
+    }
+
+    /**
+     * Runs the Puppet Lint parser on an output file that contains several issues: the build should report 5 issues.
+     *
+     * @throws Exception
+     *         in case of an error
+     */
+    @Test
+    public void shouldFindAllPuppetLintIssues() throws Exception {
+        WorkflowJob job = createJobWithWorkspaceFile("puppet-lint.txt");
+        job.setDefinition(parseAndPublish(PuppetLint.class));
+
+        AnalysisResult result = scheduleBuild(job);
+
+        assertThat(result.getTotalSize()).isEqualTo(5);
+        assertThat(result.getIssues()).hasSize(5);
     }
 
     /**
@@ -291,18 +289,8 @@
 
         assertThat(result.getTotalSize()).isEqualTo(8);
         assertThat(result.getIssues()).hasSize(8);
-
-    }
-
-    @Test public void shouldFindAllErlcIssues() throws Exception {
-        parserIntegrationTest("erlc.txt",Erlc.class,2,2);
-    }
-    @Test public void shouldFindAllFlexSDKIssues() throws Exception {
-        parserIntegrationTest("flexsdk.txt",FlexSDK.class,5,5);
-    }
-    @Test public void shouldFindAllFxcopSDKIssues() throws Exception {
-        parserIntegrationTest("fxcop.xml",Fxcop.class,2,2);
-    }
+    }
+
     /**
      * Runs the Robocopy parser on an output file: the build should report 3 issues.
      *
@@ -767,6 +755,15 @@
         }
         script.append("  }\n");
         script.append("}\n");
+    @Test public void shouldFindAllErlcIssues() throws Exception {
+        parserIntegrationTest("erlc.txt",Erlc.class,2,2);
+    }
+    @Test public void shouldFindAllFlexSDKIssues() throws Exception {
+        parserIntegrationTest("flexsdk.txt",FlexSDK.class,5,5);
+    }
+    @Test public void shouldFindAllFxcopSDKIssues() throws Exception {
+        parserIntegrationTest("fxcop.xml",Fxcop.class,2,2);
+    }
 
         System.out.println("----------------------------------------------------------------------");
         System.out.println(script);
