--- conflicted
+++ resolved
@@ -270,6 +270,12 @@
     </dependency>
     <dependency>
       <groupId>org.jenkins-ci.plugins.workflow</groupId>
+      <artifactId>workflow-cps</artifactId>
+      <version>2.67</version>
+      <scope>compile</scope>
+    </dependency>
+    <dependency>
+      <groupId>org.jenkins-ci.plugins.workflow</groupId>
       <artifactId>workflow-step-api</artifactId>
       <version>${workflow-step.version}</version>
     </dependency>
@@ -544,18 +550,6 @@
       <artifactId>pipeline-model-definition</artifactId>
       <version>1.2</version>
       <scope>test</scope>
-    </dependency>
-    <dependency>
-      <groupId>org.jenkins-ci.plugins.workflow</groupId>
-      <artifactId>workflow-api</artifactId>
-      <version>2.33</version>
-      <scope>compile</scope>
-    </dependency>
-    <dependency>
-      <groupId>org.jenkins-ci.plugins.workflow</groupId>
-      <artifactId>workflow-cps</artifactId>
-      <version>2.67</version>
-      <scope>compile</scope>
     </dependency>
 
   </dependencies>
@@ -796,12 +790,9 @@
           </dependency>
         </dependencies>
         <configuration>
-<<<<<<< HEAD
-          <skip>true</skip>
-=======
+          <failBuildOnProblemsFound>false</failBuildOnProblemsFound>
           <!-- Including provided-scope dependencies like Jenkins core results in too many false positives -->
           <checkDependencies>false</checkDependencies>
->>>>>>> 8eccb30c
           <analysisConfiguration>
             <revapi.semver.ignore>
               <enabled>true</enabled>
@@ -823,17 +814,6 @@
                 <code>java.missing.*</code>
                 <justification>Dependencies are not being checked, so they are reported as missing</justification>
               </item>
-<<<<<<< HEAD
-              <item>
-                <code>java.method.removed</code>
-                <methodName>doResetReference</methodName>
-                <justification>See SECURITY-1391.</justification>
-              </item>
-            </revapi.ignore>
-            <!-- Always ignore Jenkins API -->
-            <revapi.ignore>
-=======
->>>>>>> 8eccb30c
               <item>
                 <code>java.annotation.removed</code>
                 <classQualifiedName>io.jenkins.plugins.analysis.core.steps.IssuesRecorder.Descriptor</classQualifiedName>
